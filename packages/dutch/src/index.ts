export function helloDutch(name: string): string {
  return `Hallo, ${name}!`;
}

export const version = '0.1.0'

export { SecureDutchyDatabase, getBitcoinNetwork } from './database'
<<<<<<< HEAD

// Export a default SQLite-backed singleton for convenience
import { SecureDutchyDatabase as _SecureDutchyDatabase } from './database'
export const db = new _SecureDutchyDatabase((globalThis as any).Bun?.env?.DUTCH_DB_PATH || ':memory:')
=======
import { SecureDutchyDatabase as SecureDutchyDatabaseType } from './database'

// Simple singleton database for API/runtime usage
let _db: SecureDutchyDatabaseType | null = null
export function getDb(dbPath: string = ':memory:') {
  if (!_db) _db = new SecureDutchyDatabaseType(dbPath)
  return _db
}

export const db = getDb()
>>>>>>> 8e9c1643
<|MERGE_RESOLUTION|>--- conflicted
+++ resolved
@@ -4,13 +4,6 @@
 
 export const version = '0.1.0'
 
-export { SecureDutchyDatabase, getBitcoinNetwork } from './database'
-<<<<<<< HEAD
-
-// Export a default SQLite-backed singleton for convenience
-import { SecureDutchyDatabase as _SecureDutchyDatabase } from './database'
-export const db = new _SecureDutchyDatabase((globalThis as any).Bun?.env?.DUTCH_DB_PATH || ':memory:')
-=======
 import { SecureDutchyDatabase as SecureDutchyDatabaseType } from './database'
 
 // Simple singleton database for API/runtime usage
@@ -20,5 +13,4 @@
   return _db
 }
 
-export const db = getDb()
->>>>>>> 8e9c1643
+export const db = getDb()