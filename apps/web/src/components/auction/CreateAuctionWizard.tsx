import React from 'react'
import { Form, FormStep, FormField, FieldLabel, FieldError, useFormWizard, ControlAdapter } from '../form'
import { Input } from '../inputs/Input'
import { NumberInput } from '../inputs/NumberInput'
import { Textarea } from '../inputs/Textarea'
import { DateTimePicker } from '../inputs/DateTimePicker'
import { DutchAuctionSchema, dutchAuctionStepFields } from '../../lib/validation/auction'
import { normalizeDutch } from '../../utils/normalizeAuction'
import { btcToSats, formatSats, btcToUsd, formatCurrency, getBtcUsdRate } from '../../utils/currency'
<<<<<<< HEAD
import { signPsbt, connectWallet } from '../../lib/bitcoin/psbtSigner'
import { broadcastTransaction, pollForConfirmations, getMempoolLink, extractTransactionFromPsbt, type TransactionStatus } from '../../lib/bitcoin/broadcastTransaction'
=======
import { verifyMultipleInscriptions, checkAllValid, type Network } from '../../lib/bitcoin/verifyInscription'
import { useWallet } from '../../lib/stores/wallet.react'
>>>>>>> fa6ec529

type DraftShape = {
  values: any
}

const DRAFT_KEY = 'auction-create-draft-v1'

function useDraftPersistence(values: any) {
  const [restored, setRestored] = React.useState(null as Partial<DraftShape> | null)

  React.useEffect(() => {
    try {
      const raw = localStorage.getItem(DRAFT_KEY)
      if (raw) {
        const parsed = JSON.parse(raw) as DraftShape
        setRestored(parsed)
      }
    } catch {}
  }, [])

  React.useEffect(() => {
    const data: DraftShape = { values }
    try {
      localStorage.setItem(DRAFT_KEY, JSON.stringify(data))
    } catch {}
  }, [values])

  function clearDraft() {
    try { localStorage.removeItem(DRAFT_KEY) } catch {}
  }

  return { restored, clearDraft }
}

function useNavigationGuard(isDirty: boolean) {
  React.useEffect(() => {
    function handler(e: BeforeUnloadEvent) {
      if (!isDirty) return
      e.preventDefault()
      e.returnValue = ''
    }
    window.addEventListener('beforeunload', handler)
    return () => window.removeEventListener('beforeunload', handler)
  }, [isDirty])
}

export default function CreateAuctionWizard() {
  const type = 'dutch' as const
  const schema = DutchAuctionSchema
  const steps = dutchAuctionStepFields
  const { wallet } = useWallet()

  const [formValues, setFormValues] = React.useState({} as any)
  const { restored, clearDraft } = useDraftPersistence(formValues)

  const [submittedPayload, setSubmittedPayload] = React.useState(null as any | null)
<<<<<<< HEAD
  const [psbtSigningState, setPsbtSigningState] = React.useState<{
    stage: 'idle' | 'wallet_connect' | 'api_call' | 'signing' | 'broadcasting' | 'confirming' | 'success' | 'error'
    psbt?: string
    auctionId?: string
    auctionAddress?: string
    txid?: string
    confirmations?: number
    error?: string
    inscriptionInfo?: any
  }>({ stage: 'idle' })
=======
  const [isVerifying, setIsVerifying] = React.useState(false)
  const [isSubmitting, setIsSubmitting] = React.useState(false)
  const [verificationError, setVerificationError] = React.useState<string | null>(null)
>>>>>>> fa6ec529

  const defaultValues = React.useMemo(() => {
    if (restored?.values) return restored.values as Record<string, unknown>
    return {}
  }, [restored])

  // consider any non-empty form values as dirty
  const isDirty = React.useMemo(() => Object.keys(formValues || {}).length > 0, [formValues])
  useNavigationGuard(isDirty)

  const onSubmit = React.useCallback(async (values: any) => {
    const payload = normalizeDutch(values)
    setVerificationError(null)
    
    try {
<<<<<<< HEAD
      // Step 1: Connect wallet to get seller address
      setPsbtSigningState({ stage: 'wallet_connect' })
      
      const walletResult = await connectWallet()
      if (!walletResult.success || !walletResult.address) {
        throw new Error(walletResult.error || 'Failed to connect wallet')
      }
      
      const sellerAddress = walletResult.address
      
=======
      // Check if wallet is connected
      if (!wallet) {
        throw new Error('Please connect your wallet to create an auction')
      }

>>>>>>> fa6ec529
      // Parse inscription IDs (one per line)
      const inscriptionIds = values.inscriptionIds
        .split('\n')
        .map((id: string) => id.trim())
        .filter((id: string) => id.length > 0)
      
<<<<<<< HEAD
      if (inscriptionIds.length === 0) {
        throw new Error('Please provide at least one inscription ID')
      }
      
      // For now, we'll use the first inscription for single-item auction
      // TODO: Handle multiple inscriptions for clearing auctions
      const primaryInscriptionId = inscriptionIds[0]
      
      // Calculate quantity from number of inscription IDs
      const quantity = inscriptionIds.length
=======
      // Get seller address (prefer wallet address, fallback to manual input)
      const sellerAddress = wallet?.paymentAddress || values.sellerAddress?.trim() || ''
      
      if (!sellerAddress) {
        throw new Error('Seller address is required. Please connect your wallet or enter an address manually.')
      }
      
      if (inscriptionIds.length === 0) {
        throw new Error('At least one inscription ID is required')
      }
      
      // Determine network from environment or default to testnet for safety
      const network: Network = ((import.meta as any)?.env?.PUBLIC_BITCOIN_NETWORK as Network) || 'testnet'
>>>>>>> fa6ec529
      
      // Step 1: Verify inscription ownership before creating auction
      setIsVerifying(true)
      console.log(`Verifying ${inscriptionIds.length} inscription(s) on ${network}...`)
      
      const verificationResults = await verifyMultipleInscriptions(
        inscriptionIds,
        sellerAddress,
        network
      )
      
      const { allValid, errors } = checkAllValid(verificationResults)
      setIsVerifying(false)
      
      if (!allValid) {
        const errorMessages = errors.map((e, i) => `${i + 1}. ${e.error}`).join('\n')
        const errorMsg = `Inscription verification failed:\n${errorMessages}`
        setVerificationError(errorMsg)
        throw new Error(errorMsg)
      }
      
      console.log('✓ All inscriptions verified successfully')
      
      // Step 2: Calculate quantity and duration
      const quantity = inscriptionIds.length
      const duration = Math.floor(
        (new Date(values.endTime).getTime() - new Date(values.startTime).getTime()) / 1000
      )
      
<<<<<<< HEAD
      // Step 2: Call API to create auction and get PSBT
      setPsbtSigningState({ stage: 'api_call' })
      
      const response = await fetch('/api/create-auction', {
=======
      // Step 3: Make API call to create clearing auction
      setIsSubmitting(true)
      const response = await fetch('/api/clearing/create-auction', {
>>>>>>> fa6ec529
        method: 'POST',
        headers: {
          'Content-Type': 'application/json',
        },
        body: JSON.stringify({
          asset: primaryInscriptionId,
          startPrice: values.startPrice,
          minPrice: values.endPrice,
          duration: duration,
          decrementInterval: values.decrementIntervalSeconds,
<<<<<<< HEAD
          sellerAddress: sellerAddress,
=======
          sellerAddress: wallet?.paymentAddress || sellerAddress,
>>>>>>> fa6ec529
        }),
      })

      const result = await response.json()
      setIsSubmitting(false)
      
      if (!response.ok || !result.ok) {
        const errorMsg = result.error || 'Failed to create auction'
        const errorCode = result.code || ''
        
        // Provide user-friendly error messages based on error codes
        let userMessage = errorMsg
        if (errorCode === 'OWNERSHIP_MISMATCH') {
          userMessage = `⚠️ Ownership Verification Failed\n\n${errorMsg}\n\nPlease ensure you own the inscription and that the correct seller address is provided.`
        } else if (errorCode === 'ALREADY_SPENT') {
          userMessage = `⚠️ Inscription Already Spent\n\n${errorMsg}\n\nThis inscription cannot be auctioned because it has already been transferred or spent.`
        } else if (errorCode === 'NOT_FOUND' || errorCode === 'OUTPUT_NOT_FOUND') {
          userMessage = `⚠️ Inscription Not Found\n\n${errorMsg}\n\nPlease verify the inscription ID is correct and exists on ${network}.`
        }
        
        throw new Error(userMessage)
      }

<<<<<<< HEAD
      const { id: auctionId, address: auctionAddress, psbt, inscriptionInfo } = result.data
      
      console.log('Auction created, PSBT generated:', { auctionId, auctionAddress })
      
      // Step 3: Store PSBT and wait for user to sign
      setPsbtSigningState({
        stage: 'signing',
        psbt,
        auctionId,
        auctionAddress,
        inscriptionInfo,
      })
      
    } catch (error) {
      console.error('Failed to create auction:', error)
      setPsbtSigningState({
        stage: 'error',
        error: error instanceof Error ? error.message : 'Unknown error',
      })
    }
  }, [])
  
  // Handler for PSBT signing after user clicks "Sign with Wallet"
  const handleSignPsbt = React.useCallback(async () => {
    if (!psbtSigningState.psbt || !psbtSigningState.auctionId) {
      return
    }
    
    try {
      setPsbtSigningState(prev => ({ ...prev, stage: 'signing' }))
      
      // Sign PSBT with wallet
      const signResult = await signPsbt(psbtSigningState.psbt, {
        autoFinalize: true,
      })
      
      if (!signResult.success || !signResult.signedPsbt) {
        throw new Error(signResult.error || 'Failed to sign PSBT')
      }
      
      console.log('PSBT signed successfully')
      
      // Step 4: Extract transaction hex from signed PSBT
      setPsbtSigningState(prev => ({ ...prev, stage: 'broadcasting' }))
      
      // Extract raw transaction hex from signed PSBT
      // This handles both cases: wallet returning PSBT or raw hex
      const transactionHex = await extractTransactionFromPsbt(signResult.signedPsbt)
      
      console.log('Transaction extracted from PSBT')
      
      // Step 5: Broadcast transaction to Bitcoin network
      const broadcastResult = await broadcastTransaction(transactionHex, 'testnet')
      
      if (!broadcastResult.success || !broadcastResult.txid) {
        throw new Error(broadcastResult.error || 'Failed to broadcast transaction')
      }
      
      const txid = broadcastResult.txid
      console.log('Transaction broadcast:', txid)
      
      // Step 6: Confirm escrow with API
      await fetch(`/api/auction/${psbtSigningState.auctionId}/confirm-escrow`, {
        method: 'POST',
        headers: {
          'Content-Type': 'application/json',
        },
        body: JSON.stringify({
          transactionId: txid,
          signedPsbt: signResult.signedPsbt,
        }),
      })
      
      // Step 7: Poll for confirmations
      setPsbtSigningState(prev => ({
        ...prev,
        stage: 'confirming',
        txid,
        confirmations: 0,
      }))
      
      // Poll with progress callback
      await pollForConfirmations(txid, 'testnet', {
        targetConfirmations: 1,
        maxAttempts: 60,
        pollIntervalMs: 5000,
        onProgress: (status: TransactionStatus) => {
          setPsbtSigningState(prev => ({
            ...prev,
            confirmations: status.confirmations,
          }))
        },
      })
      
      // Step 8: Success!
      setPsbtSigningState(prev => ({
        ...prev,
        stage: 'success',
      }))
      
      clearDraft()
      
    } catch (error) {
      console.error('PSBT signing workflow failed:', error)
      setPsbtSigningState(prev => ({
        ...prev,
        stage: 'error',
        error: error instanceof Error ? error.message : 'Unknown error',
      }))
    }
  }, [psbtSigningState.psbt, psbtSigningState.auctionId, clearDraft])
=======
      console.log('✓ Clearing auction created:', result)
      clearDraft()
      setSubmittedPayload({ ...payload, apiResponse: result })
    } catch (error) {
      console.error('Failed to create auction:', error)
      const errorMessage = error instanceof Error ? error.message : 'Unknown error occurred'
      alert(errorMessage)
    } finally {
      setIsVerifying(false)
      setIsSubmitting(false)
    }
  }, [clearDraft, wallet])
>>>>>>> fa6ec529

  const handleValuesChange = React.useCallback((v: any) => {
    setFormValues(v)
  }, [])

  // Show PSBT signing workflow UI if in progress
  if (psbtSigningState.stage !== 'idle') {
    return <PsbtSigningWorkflow state={psbtSigningState} onSign={handleSignPsbt} onRetry={() => setPsbtSigningState({ stage: 'idle' })} />
  }

  if (submittedPayload) {
    return (
      <div className="rounded-lg bg-green-50 p-8 text-center dark:bg-green-900/20">
        <div className="text-green-600 dark:text-green-400">
          <svg className="mx-auto h-16 w-16 mb-4" fill="none" stroke="currentColor" viewBox="0 0 24 24">
            <path strokeLinecap="round" strokeLinejoin="round" strokeWidth={2} d="M9 12l2 2 4-4m6 2a9 9 0 11-18 0 9 9 0 0118 0z" />
          </svg>
          <h2 className="text-2xl font-bold mb-2">Clearing Auction Created Successfully!</h2>
          <p className="text-lg mb-6">Your Dutch clearing auction "{submittedPayload.title}" has been created.</p>
          
          <div className="bg-white/80 dark:bg-gray-800/80 rounded-lg p-4 text-left mb-6">
            <h3 className="font-semibold mb-2 text-gray-900 dark:text-gray-100">Auction Details:</h3>
            <div className="text-sm space-y-1 text-gray-700 dark:text-gray-300">
              <p><strong>Type:</strong> Dutch Clearing Auction (Uniform Price)</p>
              <p><strong>Title:</strong> {submittedPayload.title}</p>
              {submittedPayload.description && <p><strong>Description:</strong> {submittedPayload.description}</p>}
              <p><strong>Start Time:</strong> {new Date(submittedPayload.timing.startTime).toLocaleString()}</p>
              <p><strong>End Time:</strong> {new Date(submittedPayload.timing.endTime).toLocaleString()}</p>
            </div>
          </div>

          <div className="flex gap-4 justify-center">
            <button 
              onClick={() => setSubmittedPayload(null)}
              className="px-6 py-2 bg-green-600 text-white rounded-lg hover:bg-green-700 font-medium"
            >
              Create Another Auction
            </button>
            <button 
              onClick={() => window.location.href = '/'}
              className="px-6 py-2 bg-gray-300 text-gray-700 rounded-lg hover:bg-gray-400 font-medium dark:bg-gray-600 dark:text-gray-200 dark:hover:bg-gray-500"
            >
              Back to Home
            </button>
          </div>
          
          <details className="mt-6 text-left">
            <summary className="cursor-pointer text-sm underline">View Raw Payload</summary>
            <pre className="mt-2 text-xs bg-gray-100 dark:bg-gray-800 p-3 rounded overflow-auto text-gray-800 dark:text-gray-200" style={{ whiteSpace: 'pre-wrap' }}>
              {JSON.stringify(submittedPayload, null, 2)}
            </pre>
          </details>
        </div>
      </div>
    )
  }

  return (
    <div className="space-y-6">
      <header className="border-b border-gray-200 pb-4 dark:border-gray-700">
        <h2 className="text-2xl font-bold text-gray-900 dark:text-white">Create Clearing Auction</h2>
        <p className="text-gray-600 dark:text-gray-400 mt-1">Set up a uniform-price Dutch auction where multiple items are sold and all winners pay the same clearing price</p>
        <WizardPreviewButton type={type} values={formValues} className="mt-3" />
        
        {/* Wallet Connection Status */}
        {wallet ? (
          <div className="mt-4 rounded-lg bg-green-50 dark:bg-green-900/20 border border-green-200 dark:border-green-800 p-3">
            <div className="flex items-center gap-2 text-sm">
              <div className="h-2 w-2 rounded-full bg-green-500"></div>
              <span className="text-green-800 dark:text-green-200 font-medium">
                Wallet Connected:
              </span>
              <span className="text-green-700 dark:text-green-300 font-mono">
                {wallet.paymentAddress}
              </span>
            </div>
            <p className="text-xs text-green-700 dark:text-green-300 mt-1 ml-4">
              This address will be used as the seller address for your auction
            </p>
          </div>
        ) : (
          <div className="mt-4 rounded-lg bg-yellow-50 dark:bg-yellow-900/20 border border-yellow-200 dark:border-yellow-800 p-3">
            <div className="flex items-start gap-2">
              <svg className="h-5 w-5 text-yellow-600 dark:text-yellow-400 flex-shrink-0 mt-0.5" fill="currentColor" viewBox="0 0 20 20">
                <path fillRule="evenodd" d="M8.257 3.099c.765-1.36 2.722-1.36 3.486 0l5.58 9.92c.75 1.334-.213 2.98-1.742 2.98H4.42c-1.53 0-2.493-1.646-1.743-2.98l5.58-9.92zM11 13a1 1 0 11-2 0 1 1 0 012 0zm-1-8a1 1 0 00-1 1v3a1 1 0 002 0V6a1 1 0 00-1-1z" clipRule="evenodd" />
              </svg>
              <div className="flex-1">
                <p className="text-sm text-yellow-800 dark:text-yellow-200 font-medium">
                  Wallet Not Connected
                </p>
                <p className="text-xs text-yellow-700 dark:text-yellow-300 mt-1">
                  Please connect your Bitcoin wallet using the button in the top right corner to create an auction. Your wallet address will be used as the seller address.
                </p>
              </div>
            </div>
          </div>
        )}
      </header>

      <Form
        schema={schema}
        defaultValues={defaultValues}
        onSubmit={onSubmit}
        className="space-y-6"
      >
        {/* Progress indicator within wizard context */}
        <div className="flex justify-between items-center mb-6">
          <h3 className="text-lg font-medium text-gray-900 dark:text-white">Auction Details</h3>
          <StepProgress total={steps.length + 1} />
        </div>
        <FormAutosave onValuesChange={handleValuesChange} />
        <FormStepRouter />

        {/* Step 1: Details */}
        <FormStep fields={steps[0]!}> 
          <div id="details" className="bg-white dark:bg-gray-800 rounded-lg border border-gray-200 dark:border-gray-700 p-6 space-y-6">
            <div>
              <h4 className="text-lg font-medium text-gray-900 dark:text-white mb-2">Basic Information</h4>
              <p className="text-sm text-gray-600 dark:text-gray-400 mb-4">Enter the basic details for your auction</p>
            </div>
            <FormField name="title">
              <FieldLabel>Title</FieldLabel>
              <Input placeholder="Amazing item" />
              <FieldError />
            </FormField>
            <FormField name="description">
              <FieldLabel>Description</FieldLabel>
              <Textarea placeholder="Optional description (max 500 characters)" rows={4} />
              <FieldError />
            </FormField>
            <StepNav />
          </div>
        </FormStep>

        {/* Step 2: Items */}
        <FormStep fields={steps[1]!}> 
          <div id="items" className="bg-white dark:bg-gray-800 rounded-lg border border-gray-200 dark:border-gray-700 p-6 space-y-6">
            <div>
              <h4 className="text-lg font-medium text-gray-900 dark:text-white mb-2">Auction Items</h4>
              <p className="text-sm text-gray-600 dark:text-gray-400 mb-4">Specify the inscriptions being auctioned and your Bitcoin address</p>
            </div>
            <FormField name="inscriptionIds">
              <FieldLabel>Inscription IDs (one per line)</FieldLabel>
              <Textarea 
                placeholder="e.g.&#10;abc123...def456i0&#10;789abc...123def i1&#10;xyz987...654abci0" 
                rows={6}
              />
              <InscriptionCountHelper />
              <div className="text-xs text-gray-600 dark:text-gray-400 mt-1">
                Enter inscription IDs in the format: &lt;txid&gt;i&lt;vout&gt; (one per line)
              </div>
              <FieldError />
            </FormField>
            <FormField name="sellerAddress">
              <FieldLabel>Your Bitcoin Address (Seller)</FieldLabel>
              <Input placeholder="e.g. bc1q... or tb1q..." />
              <div className="text-xs text-gray-600 dark:text-gray-400 mt-1">
                This address must own all the inscriptions listed above. Ownership will be verified before auction creation.
              </div>
              <FieldError />
            </FormField>
            <div className="bg-blue-50 dark:bg-blue-900/20 border border-blue-200 dark:border-blue-800 rounded-lg p-4">
              <p className="text-sm text-blue-900 dark:text-blue-200">
                💡 <strong>Clearing Auction:</strong> Multiple bidders can place bids. Once enough bids come in to cover all items, the auction clears and everyone pays the same clearing price (the lowest winning bid).
              </p>
            </div>
            <StepNav />
          </div>
        </FormStep>

        {/* Step 3: Pricing */}
        <FormStep fields={steps[2]!}> 
          <div id="pricing" className="bg-white dark:bg-gray-800 rounded-lg border border-gray-200 dark:border-gray-700 p-6 space-y-6">
            <div>
              <h4 className="text-lg font-medium text-gray-900 dark:text-white mb-2">Pricing</h4>
              <p className="text-sm text-gray-600 dark:text-gray-400 mb-4">Set the starting and ending price for your Dutch auction in BTC</p>
            </div>
            <FormField name="startPrice">
              <FieldLabel>Start price (BTC)</FieldLabel>
              <NumberInput min={0} step="0.00000001" inputMode="decimal" />
              <PriceHelper fieldName="startPrice" />
              <FieldError />
            </FormField>
            <FormField name="endPrice">
              <FieldLabel>End price (BTC)</FieldLabel>
              <NumberInput min={0} step="0.00000001" inputMode="decimal" />
              <PriceHelper fieldName="endPrice" />
              <EndPriceValidationHelper />
              <FieldError />
            </FormField>
            <div className="bg-blue-50 dark:bg-blue-900/20 border border-blue-200 dark:border-blue-800 rounded-lg p-4">
              <p className="text-sm text-blue-900 dark:text-blue-200">
                💡 <strong>Dutch Auction:</strong> The price starts high and decreases over time until someone buys or it reaches the end price.
              </p>
            </div>
            <StepNav />
          </div>
        </FormStep>

        {/* Step 4: Price Schedule */}
        <FormStep fields={steps[3]!}> 
          <div id="schedule" className="bg-white dark:bg-gray-800 rounded-lg border border-gray-200 dark:border-gray-700 p-6 space-y-6">
            <div>
              <h4 className="text-lg font-medium text-gray-900 dark:text-white mb-2">Price Schedule</h4>
              <p className="text-sm text-gray-600 dark:text-gray-400 mb-4">Configure how the price decreases over time</p>
            </div>
            <FormField name="decrementAmount">
              <FieldLabel>Decrement amount (BTC)</FieldLabel>
              <NumberInput min={0} step="0.00000001" inputMode="decimal" />
              <PriceHelper fieldName="decrementAmount" />
              <FieldError />
            </FormField>
            <FormField name="decrementIntervalSeconds">
              <FieldLabel>Decrement interval (seconds)</FieldLabel>
              <NumberInput min={1} inputMode="numeric" />
              <FieldError />
            </FormField>
            <div className="bg-blue-50 dark:bg-blue-900/20 border border-blue-200 dark:border-blue-800 rounded-lg p-4">
              <p className="text-sm text-blue-900 dark:text-blue-200">
                💡 The price will drop by the decrement amount every interval until it reaches the end price.
              </p>
            </div>
            <StepNav />
          </div>
        </FormStep>

        {/* Step 5: Timing */}
        <FormStep fields={steps[4]!}> 
          <div id="timing" className="bg-white dark:bg-gray-800 rounded-lg border border-gray-200 dark:border-gray-700 p-6 space-y-6">
            <div>
              <h4 className="text-lg font-medium text-gray-900 dark:text-white mb-2">Auction Timing</h4>
              <p className="text-sm text-gray-600 dark:text-gray-400 mb-4">Set when your auction starts and ends</p>
            </div>
            <QuickTimingControls />
            <FormField name="startTime">
              <FieldLabel>Start time</FieldLabel>
              <DateTimePicker />
              <FieldError />
            </FormField>
            <FormField name="endTime">
              <FieldLabel>End time</FieldLabel>
              <DateTimePicker />
              <FieldError />
            </FormField>
            <StepNav />
          </div>
        </FormStep>

        {/* Review */}
        <FormStep fields={[]}> 
          <ReviewBlock type={type} />
          {verificationError && (
            <div className="bg-red-50 dark:bg-red-900/20 border border-red-200 dark:border-red-800 rounded-lg p-4 mt-4">
              <p className="text-sm text-red-900 dark:text-red-200 whitespace-pre-line">{verificationError}</p>
            </div>
          )}
          {(isVerifying || isSubmitting) && (
            <div className="bg-blue-50 dark:bg-blue-900/20 border border-blue-200 dark:border-blue-800 rounded-lg p-4 mt-4">
              <div className="flex items-center gap-3">
                <svg className="animate-spin h-5 w-5 text-blue-600 dark:text-blue-400" xmlns="http://www.w3.org/2000/svg" fill="none" viewBox="0 0 24 24">
                  <circle className="opacity-25" cx="12" cy="12" r="10" stroke="currentColor" strokeWidth="4"></circle>
                  <path className="opacity-75" fill="currentColor" d="M4 12a8 8 0 018-8V0C5.373 0 0 5.373 0 12h4zm2 5.291A7.962 7.962 0 014 12H0c0 3.042 1.135 5.824 3 7.938l3-2.647z"></path>
                </svg>
                <p className="text-sm text-blue-900 dark:text-blue-200">
                  {isVerifying ? 'Verifying inscription ownership...' : 'Creating auction...'}
                </p>
              </div>
            </div>
          )}
          <StepNav submitLabel={isVerifying || isSubmitting ? 'Processing...' : 'Create auction'} disabled={isVerifying || isSubmitting} />
        </FormStep>
      </Form>
    </div>
  )
}
function WizardPreviewButton({ type, values, className }: { type: 'dutch'; values: any; className?: string }) {
  const href = React.useMemo(() => {
    if (!type) return '#'
    try {
      const json = JSON.stringify(values || {})
      const b64 = btoa(json).replace(/\+/g, '-').replace(/\//g, '_').replace(/=+$/g, '')
      return `/auctions/preview?type=${type}&state=${b64}`
    } catch {
      return '#'
    }
  }, [type, values])
  return (
    <a href={href} className={`inline-flex items-center gap-2 text-sm text-blue-600 underline underline-offset-4 hover:opacity-80 dark:text-blue-400 ${className || ''}`}>
      Preview summary →
    </a>
  )
}


function StepNav({ submitLabel = 'Next', disabled = false }: { submitLabel?: string; disabled?: boolean }) {
  const { back, next, isFirst, isLast, form } = useFormWizard()
  const startPrice = form.watch('startPrice')
  const endPrice = form.watch('endPrice')
  
  // Disable next button if on pricing step and prices are invalid
  const isPricingInvalid = startPrice && endPrice && typeof startPrice === 'number' && typeof endPrice === 'number' && endPrice >= startPrice
  const isDisabled = disabled || isPricingInvalid
  
  return (
    <div className="flex justify-between items-center pt-6 mt-6 border-t border-gray-200 dark:border-gray-700">
      <button 
        type="button" 
        onClick={back} 
        disabled={isFirst || disabled} 
        aria-label="Previous step"
        className={`px-4 py-2 text-sm font-medium rounded-lg transition-colors ${
          isFirst || disabled
            ? 'text-gray-400 cursor-not-allowed dark:text-gray-600' 
            : 'text-gray-700 bg-white border border-gray-300 hover:bg-gray-50 dark:bg-gray-800 dark:text-gray-300 dark:border-gray-600 dark:hover:bg-gray-700'
        }`}
      >
        ← Back
      </button>
      <button 
        type={isLast ? 'submit' : 'button'} 
        onClick={isLast ? undefined : next}
        disabled={isDisabled}
        aria-label={isLast ? 'Submit form' : 'Next step'}
        className={`px-6 py-2 text-sm font-medium rounded-lg focus:outline-none focus:ring-2 focus:ring-blue-500 focus:ring-offset-2 transition-colors ${
          isDisabled
            ? 'bg-gray-400 text-gray-200 cursor-not-allowed dark:bg-gray-600 dark:text-gray-400'
            : 'bg-blue-600 text-white hover:bg-blue-700'
        }`}
      >
        {isLast ? submitLabel : 'Next →'}
      </button>
    </div>
  )
}

function StepProgress({ total }: { total: number }) {
  const { stepIndex } = useFormWizard()
  const current = stepIndex + 1
  return (
    <div aria-label="Progress" className="flex items-center gap-3">
      <div className="w-40 h-2 bg-gray-200 rounded-full dark:bg-gray-700">
        <div 
          className="h-full bg-blue-600 rounded-full transition-all duration-300" 
          style={{ width: `${(current / total) * 100}%` }}
        />
      </div>
      <span className="text-sm text-gray-600 dark:text-gray-400 min-w-0">
        Step {current} of {total}
      </span>
    </div>
  )
}

function ReviewBlock({ type }: { type: 'dutch' }) {
  const { form } = useFormWizard()
  const values = form.watch()
  const summary = normalizeDutch(values as any)
  const [btcRate, setBtcRate] = React.useState(95000)
  
  React.useEffect(() => {
    getBtcUsdRate().then(rate => setBtcRate(rate))
  }, [])
  return (
    <section aria-label="Review" className="space-y-6">
      <div>
        <h3 className="text-lg font-semibold text-gray-900 dark:text-white mb-4">Review Your Auction</h3>
        <p className="text-gray-600 dark:text-gray-400 mb-6">Please review all details before creating your auction.</p>
      </div>
      
      <div className="grid gap-6 md:grid-cols-2">
        <div className="bg-gray-50 dark:bg-gray-800 rounded-lg p-4">
          <h4 className="font-medium text-gray-900 dark:text-white mb-3">Basic Information</h4>
          <div className="space-y-2 text-sm">
            <div className="flex justify-between">
              <span className="text-gray-600 dark:text-gray-400">Type:</span>
              <span className="font-medium">Dutch Clearing Auction</span>
            </div>
            <div className="flex justify-between">
              <span className="text-gray-600 dark:text-gray-400">Title:</span>
              <span className="font-medium">{values.title || 'Not set'}</span>
            </div>
            {values.description && (
              <div className="flex justify-between">
                <span className="text-gray-600 dark:text-gray-400">Description:</span>
                <span className="font-medium">{values.description}</span>
              </div>
            )}
          </div>
        </div>

        <div className="bg-gray-50 dark:bg-gray-800 rounded-lg p-4">
          <h4 className="font-medium text-gray-900 dark:text-white mb-3">Items & Seller</h4>
          <div className="space-y-2 text-sm">
            {values.inscriptionIds && (
              <>
                <div className="flex justify-between">
                  <span className="text-gray-600 dark:text-gray-400">Quantity:</span>
                  <span className="font-medium">
                    {values.inscriptionIds.split('\n').filter((id: string) => id.trim().length > 0).length} items
                  </span>
                </div>
                <div className="space-y-1">
                  <span className="text-gray-600 dark:text-gray-400">Inscription IDs:</span>
                  <div className="text-xs font-mono bg-gray-100 dark:bg-gray-900 p-2 rounded max-h-32 overflow-y-auto">
                    {values.inscriptionIds.split('\n').map((id: string, i: number) => {
                      const trimmed = id.trim()
                      return trimmed ? <div key={i}>{trimmed}</div> : null
                    })}
                  </div>
                </div>
              </>
            )}
            {values.sellerAddress && (
              <div className="space-y-1 pt-2">
                <span className="text-gray-600 dark:text-gray-400">Seller Address:</span>
                <div className="text-xs font-mono bg-gray-100 dark:bg-gray-900 p-2 rounded break-all">
                  {values.sellerAddress}
                </div>
              </div>
            )}
          </div>
        </div>

        <div className="bg-gray-50 dark:bg-gray-800 rounded-lg p-4">
          <h4 className="font-medium text-gray-900 dark:text-white mb-3">Timing</h4>
          <div className="space-y-2 text-sm">
            <div className="flex justify-between">
              <span className="text-gray-600 dark:text-gray-400">Start:</span>
              <span className="font-medium">{values.startTime ? new Date(values.startTime).toLocaleString() : 'Not set'}</span>
            </div>
            <div className="flex justify-between">
              <span className="text-gray-600 dark:text-gray-400">End:</span>
              <span className="font-medium">{values.endTime ? new Date(values.endTime).toLocaleString() : 'Not set'}</span>
            </div>
          </div>
        </div>

        <div className="bg-gray-50 dark:bg-gray-800 rounded-lg p-4 md:col-span-2">
          <h4 className="font-medium text-gray-900 dark:text-white mb-3">Pricing Configuration</h4>
          <div className="grid gap-4 md:grid-cols-2 text-sm">
            <div className="space-y-1">
              <div className="flex justify-between">
                <span className="text-gray-600 dark:text-gray-400">Start Price:</span>
                <span className="font-medium">{values.startPrice || 0} BTC</span>
              </div>
              {values.startPrice > 0 && (
                <div className="text-xs text-gray-500 dark:text-gray-500 text-right">
                  {formatSats(btcToSats(values.startPrice))} sats ≈ {formatCurrency(btcToUsd(values.startPrice, btcRate), 'USD')}
                </div>
              )}
            </div>
            <div className="space-y-1">
              <div className="flex justify-between">
                <span className="text-gray-600 dark:text-gray-400">End Price:</span>
                <span className="font-medium">{values.endPrice || 0} BTC</span>
              </div>
              {values.endPrice > 0 && (
                <div className="text-xs text-gray-500 dark:text-gray-500 text-right">
                  {formatSats(btcToSats(values.endPrice))} sats ≈ {formatCurrency(btcToUsd(values.endPrice, btcRate), 'USD')}
                </div>
              )}
            </div>
            <div className="space-y-1">
              <div className="flex justify-between">
                <span className="text-gray-600 dark:text-gray-400">Decrement Amount:</span>
                <span className="font-medium">{values.decrementAmount || 0} BTC</span>
              </div>
              {values.decrementAmount > 0 && (
                <div className="text-xs text-gray-500 dark:text-gray-500 text-right">
                  {formatSats(btcToSats(values.decrementAmount))} sats ≈ {formatCurrency(btcToUsd(values.decrementAmount, btcRate), 'USD')}
                </div>
              )}
            </div>
            <div className="flex justify-between">
              <span className="text-gray-600 dark:text-gray-400">Decrement Interval:</span>
              <span className="font-medium">{values.decrementIntervalSeconds || 0}s</span>
            </div>
          </div>
        </div>
      </div>
      
      <details className="mt-6">
        <summary className="cursor-pointer text-sm text-gray-600 dark:text-gray-400 underline">View Technical Payload</summary>
        <pre className="mt-2 text-xs bg-gray-100 dark:bg-gray-900 p-3 rounded overflow-auto text-gray-800 dark:text-gray-200 border" style={{ whiteSpace: 'pre-wrap' }}>
          {JSON.stringify(summary, null, 2)}
        </pre>
      </details>
    </section>
  )
}

function FormAutosave({ onValuesChange }: { onValuesChange: (v: any) => void }) {
  const { form } = useFormWizard()
  React.useEffect(() => {
    const sub = form.watch((v: any) => onValuesChange(v))
    return () => sub.unsubscribe()
  }, [form, onValuesChange])
  return null
}

function FormStepRouter() {
  const { goTo, stepsCount } = useFormWizard()
  React.useEffect(() => {
    try {
      const params = new URLSearchParams(window.location.search)
      const step = Number(params.get('step'))
      if (Number.isFinite(step)) {
        goTo(Math.min(Math.max(step, 0), stepsCount - 1))
      }
    } catch {}
  }, [goTo, stepsCount])
  return null
}

function PriceHelper({ fieldName }: { fieldName: string }) {
  const { form } = useFormWizard()
  const value = form.watch(fieldName)
  const [btcRate, setBtcRate] = React.useState(95000)
  
  React.useEffect(() => {
    getBtcUsdRate().then(rate => setBtcRate(rate))
  }, [])
  
  if (!value || typeof value !== 'number' || value <= 0) {
    return null
  }
  
  const sats = btcToSats(value)
  const usd = btcToUsd(value, btcRate)
  
  return (
    <div className="text-xs text-gray-600 dark:text-gray-400 mt-1 space-y-0.5">
      <div>≈ {formatSats(sats)} sats</div>
      <div>≈ {formatCurrency(usd, 'USD')} <span className="text-gray-500 dark:text-gray-500">(@${formatSats(btcRate)}/BTC)</span></div>
    </div>
  )
}

function EndPriceValidationHelper() {
  const { form } = useFormWizard()
  const startPrice = form.watch('startPrice')
  const endPrice = form.watch('endPrice')
  
  // Show warning if both prices are set and end price is not less than start price
  if (startPrice && endPrice && typeof startPrice === 'number' && typeof endPrice === 'number') {
    if (endPrice >= startPrice) {
      return (
        <div className="text-xs text-red-600 dark:text-red-400 mt-1">
          ⚠️ End price must be less than start price ({startPrice} BTC) for Dutch auctions
        </div>
      )
    }
  }
  
  return null
}

function InscriptionCountHelper() {
  const { form } = useFormWizard()
  const inscriptionIds = form.watch('inscriptionIds') || ''
  
  const count = inscriptionIds
    .split('\n')
    .map((id: string) => id.trim())
    .filter((id: string) => id.length > 0)
    .length
  
  if (count === 0) return null
  
  return (
    <div className="text-sm font-medium text-blue-600 dark:text-blue-400 mt-2">
      📦 {count} item{count !== 1 ? 's' : ''} will be auctioned
    </div>
  )
}


function QuickTimingControls() {
  const { form } = useFormWizard()
  const startTime: string | undefined = form.watch('startTime')
  const endTime: string | undefined = form.watch('endTime')

  const nowMs = Date.now()
  const oneDayMs = 24 * 60 * 60 * 1000
  const presets = [
    { key: '1h', label: '1 hour', ms: 1 * 60 * 60 * 1000 },
    { key: '4h', label: '4 hours', ms: 4 * 60 * 60 * 1000 },
    { key: '12h', label: '12 hours', ms: 12 * 60 * 60 * 1000 },
    { key: '1d', label: '1 day', ms: oneDayMs },
    { key: '3d', label: '3 days', ms: 3 * oneDayMs },
    { key: '7d', label: '7 days', ms: 7 * oneDayMs },
  ] as const

  function getInitialDays(): number {
    if (!startTime) return 0
    const diff = new Date(startTime).getTime() - nowMs
    return Math.max(0, Math.round(diff / oneDayMs))
  }

  function getInitialPreset(): string {
    if (!startTime || !endTime) return '1d'
    const dur = new Date(endTime).getTime() - new Date(startTime).getTime()
    const match = presets.find((p) => Math.abs(p.ms - dur) < 60 * 1000)
    return match?.key || '1d'
  }

  const [daysFromNow, setDaysFromNow] = React.useState<number>(getInitialDays())
  const [presetKey, setPresetKey] = React.useState<string>(getInitialPreset())

  React.useEffect(() => {
    // If form fields change externally, keep local UI roughly in sync
    setDaysFromNow(getInitialDays())
    setPresetKey(getInitialPreset())
    // eslint-disable-next-line react-hooks/exhaustive-deps
  }, [startTime, endTime])

  function computeStartDate(days: number): Date {
    const start = new Date(nowMs + days * oneDayMs)
    // Snap to the next hour for neatness
    start.setMinutes(0, 0, 0)
    return start
  }

  function getPresetMs(key: string): number {
    return presets.find((p) => p.key === key)?.ms || oneDayMs
  }

  function applyChanges(nextDays: number, nextPresetKey: string) {
    const start = computeStartDate(nextDays)
    const end = new Date(start.getTime() + getPresetMs(nextPresetKey))
    form.setValue('startTime', start.toISOString(), { shouldDirty: true, shouldValidate: true })
    form.setValue('endTime', end.toISOString(), { shouldDirty: true, shouldValidate: true })
  }

  return (
    <div className="mb-4 rounded-lg border bg-white p-4 shadow-sm dark:border-gray-700 dark:bg-gray-800">
      <div className="mb-3 text-sm font-medium text-gray-900 dark:text-gray-100">Quick timing</div>
      <div className="grid grid-cols-1 gap-3 sm:grid-cols-3">
        <label className="flex flex-col gap-1">
          <span className="text-sm text-muted-foreground">Start in (days)</span>
          <input
            className="input"
            type="number"
            min={0}
            max={365}
            value={daysFromNow}
            onChange={(e) => {
              const val = Math.max(0, Math.min(365, Number(e.target.value || 0)))
              setDaysFromNow(val)
              applyChanges(val, presetKey)
            }}
          />
        </label>

        <label className="flex flex-col gap-1">
          <span className="text-sm text-muted-foreground">Duration</span>
          <select
            className="input"
            value={presetKey}
            onChange={(e) => {
              const key = e.target.value
              setPresetKey(key)
              applyChanges(daysFromNow, key)
            }}
          >
            {presets.map((p) => (
              <option key={p.key} value={p.key}>{p.label}</option>
            ))}
          </select>
        </label>

        <div className="flex items-end">
          <button
            type="button"
            className="btn btn-primary px-4"
            onClick={() => applyChanges(daysFromNow, presetKey)}
          >
            Apply
          </button>
        </div>
      </div>
      <div className="mt-2 text-xs text-muted-foreground">You can still fine-tune exact times below.</div>
    </div>
  )
}

// PSBT Signing Workflow Component
function PsbtSigningWorkflow({ 
  state, 
  onSign, 
  onRetry 
}: { 
  state: any
  onSign: () => void
  onRetry: () => void
}) {
  const getStageInfo = () => {
    switch (state.stage) {
      case 'wallet_connect':
        return {
          title: 'Connecting to Wallet',
          description: 'Please approve the wallet connection request...',
          icon: '🔌',
          color: 'blue',
        }
      case 'api_call':
        return {
          title: 'Creating Auction',
          description: 'Generating PSBT and auction address...',
          icon: '⚙️',
          color: 'blue',
        }
      case 'signing':
        return {
          title: 'Sign with Wallet',
          description: 'Please sign the transaction in your wallet to escrow your inscription',
          icon: '✍️',
          color: 'yellow',
          showSignButton: !state.txid,
        }
      case 'broadcasting':
        return {
          title: 'Broadcasting Transaction',
          description: 'Extracting transaction and broadcasting to Bitcoin network...',
          icon: '📡',
          color: 'blue',
        }
      case 'confirming':
        return {
          title: 'Waiting for Confirmation',
          description: `Transaction broadcast! Waiting for confirmations... (${state.confirmations || 0}/1)`,
          icon: '⏳',
          color: 'blue',
        }
      case 'success':
        return {
          title: 'Auction Created Successfully!',
          description: 'Your inscription has been escrowed and the auction is now active',
          icon: '✅',
          color: 'green',
        }
      case 'error':
        return {
          title: 'Error',
          description: state.error || 'An error occurred',
          icon: '❌',
          color: 'red',
        }
      default:
        return {
          title: 'Processing',
          description: 'Please wait...',
          icon: '⏳',
          color: 'gray',
        }
    }
  }

  const info = getStageInfo()

  const colorClasses = {
    blue: 'bg-blue-50 dark:bg-blue-900/20 text-blue-600 dark:text-blue-400 border-blue-200 dark:border-blue-800',
    yellow: 'bg-yellow-50 dark:bg-yellow-900/20 text-yellow-600 dark:text-yellow-400 border-yellow-200 dark:border-yellow-800',
    green: 'bg-green-50 dark:bg-green-900/20 text-green-600 dark:text-green-400 border-green-200 dark:border-green-800',
    red: 'bg-red-50 dark:bg-red-900/20 text-red-600 dark:text-red-400 border-red-200 dark:border-red-800',
    gray: 'bg-gray-50 dark:bg-gray-900/20 text-gray-600 dark:text-gray-400 border-gray-200 dark:border-gray-800',
  }

  return (
    <div className={`rounded-lg border p-8 text-center ${colorClasses[info.color as keyof typeof colorClasses]}`}>
      <div className="text-6xl mb-4">{info.icon}</div>
      <h2 className="text-2xl font-bold mb-2">{info.title}</h2>
      <p className="text-lg mb-6">{info.description}</p>

      {state.auctionAddress && (
        <div className="bg-white/80 dark:bg-gray-800/80 rounded-lg p-4 text-left mb-6">
          <h3 className="font-semibold mb-2 text-gray-900 dark:text-gray-100">Auction Details:</h3>
          <div className="text-sm space-y-1 text-gray-700 dark:text-gray-300 break-all">
            <p><strong>Auction ID:</strong> {state.auctionId}</p>
            <p><strong>Auction Address:</strong> {state.auctionAddress}</p>
            {state.inscriptionInfo && (
              <>
                <p><strong>Inscription TXID:</strong> {state.inscriptionInfo.txid}</p>
                <p><strong>Inscription Vout:</strong> {state.inscriptionInfo.vout}</p>
              </>
            )}
          </div>
        </div>
      )}

      {state.txid && (
        <div className="bg-white/80 dark:bg-gray-800/80 rounded-lg p-4 text-left mb-6">
          <h3 className="font-semibold mb-2 text-gray-900 dark:text-gray-100">Transaction:</h3>
          <div className="text-sm space-y-2 text-gray-700 dark:text-gray-300">
            <p className="break-all"><strong>TX ID:</strong> {state.txid}</p>
            <a 
              href={getMempoolLink(state.txid, 'testnet')} 
              target="_blank" 
              rel="noopener noreferrer"
              className="inline-flex items-center gap-1 text-blue-600 hover:text-blue-700 underline"
            >
              View on mempool.space →
            </a>
            {state.confirmations !== undefined && (
              <p><strong>Confirmations:</strong> {state.confirmations}</p>
            )}
          </div>
        </div>
      )}

      <div className="flex gap-4 justify-center">
        {info.showSignButton && (
          <button 
            onClick={onSign}
            className="px-6 py-3 bg-blue-600 text-white rounded-lg hover:bg-blue-700 font-medium text-lg"
          >
            Sign with Wallet
          </button>
        )}

        {state.stage === 'error' && (
          <button 
            onClick={onRetry}
            className="px-6 py-2 bg-red-600 text-white rounded-lg hover:bg-red-700 font-medium"
          >
            Try Again
          </button>
        )}

        {state.stage === 'success' && (
          <>
            <button 
              onClick={onRetry}
              className="px-6 py-2 bg-green-600 text-white rounded-lg hover:bg-green-700 font-medium"
            >
              Create Another Auction
            </button>
            <button 
              onClick={() => window.location.href = '/'}
              className="px-6 py-2 bg-gray-300 text-gray-700 rounded-lg hover:bg-gray-400 font-medium dark:bg-gray-600 dark:text-gray-200 dark:hover:bg-gray-500"
            >
              Back to Home
            </button>
          </>
        )}
      </div>

      {(state.stage === 'wallet_connect' || state.stage === 'api_call' || state.stage === 'broadcasting' || state.stage === 'confirming') && (
        <div className="mt-6">
          <div className="inline-block animate-spin rounded-full h-8 w-8 border-b-2 border-current"></div>
        </div>
      )}
    </div>
  )
}
<|MERGE_RESOLUTION|>--- conflicted
+++ resolved
@@ -7,13 +7,10 @@
 import { DutchAuctionSchema, dutchAuctionStepFields } from '../../lib/validation/auction'
 import { normalizeDutch } from '../../utils/normalizeAuction'
 import { btcToSats, formatSats, btcToUsd, formatCurrency, getBtcUsdRate } from '../../utils/currency'
-<<<<<<< HEAD
 import { signPsbt, connectWallet } from '../../lib/bitcoin/psbtSigner'
 import { broadcastTransaction, pollForConfirmations, getMempoolLink, extractTransactionFromPsbt, type TransactionStatus } from '../../lib/bitcoin/broadcastTransaction'
-=======
 import { verifyMultipleInscriptions, checkAllValid, type Network } from '../../lib/bitcoin/verifyInscription'
 import { useWallet } from '../../lib/stores/wallet.react'
->>>>>>> fa6ec529
 
 type DraftShape = {
   values: any
@@ -70,7 +67,6 @@
   const { restored, clearDraft } = useDraftPersistence(formValues)
 
   const [submittedPayload, setSubmittedPayload] = React.useState(null as any | null)
-<<<<<<< HEAD
   const [psbtSigningState, setPsbtSigningState] = React.useState<{
     stage: 'idle' | 'wallet_connect' | 'api_call' | 'signing' | 'broadcasting' | 'confirming' | 'success' | 'error'
     psbt?: string
@@ -81,11 +77,9 @@
     error?: string
     inscriptionInfo?: any
   }>({ stage: 'idle' })
-=======
   const [isVerifying, setIsVerifying] = React.useState(false)
   const [isSubmitting, setIsSubmitting] = React.useState(false)
   const [verificationError, setVerificationError] = React.useState<string | null>(null)
->>>>>>> fa6ec529
 
   const defaultValues = React.useMemo(() => {
     if (restored?.values) return restored.values as Record<string, unknown>
@@ -101,42 +95,17 @@
     setVerificationError(null)
     
     try {
-<<<<<<< HEAD
-      // Step 1: Connect wallet to get seller address
-      setPsbtSigningState({ stage: 'wallet_connect' })
-      
-      const walletResult = await connectWallet()
-      if (!walletResult.success || !walletResult.address) {
-        throw new Error(walletResult.error || 'Failed to connect wallet')
-      }
-      
-      const sellerAddress = walletResult.address
-      
-=======
       // Check if wallet is connected
       if (!wallet) {
         throw new Error('Please connect your wallet to create an auction')
       }
 
->>>>>>> fa6ec529
       // Parse inscription IDs (one per line)
       const inscriptionIds = values.inscriptionIds
         .split('\n')
         .map((id: string) => id.trim())
         .filter((id: string) => id.length > 0)
       
-<<<<<<< HEAD
-      if (inscriptionIds.length === 0) {
-        throw new Error('Please provide at least one inscription ID')
-      }
-      
-      // For now, we'll use the first inscription for single-item auction
-      // TODO: Handle multiple inscriptions for clearing auctions
-      const primaryInscriptionId = inscriptionIds[0]
-      
-      // Calculate quantity from number of inscription IDs
-      const quantity = inscriptionIds.length
-=======
       // Get seller address (prefer wallet address, fallback to manual input)
       const sellerAddress = wallet?.paymentAddress || values.sellerAddress?.trim() || ''
       
@@ -150,7 +119,6 @@
       
       // Determine network from environment or default to testnet for safety
       const network: Network = ((import.meta as any)?.env?.PUBLIC_BITCOIN_NETWORK as Network) || 'testnet'
->>>>>>> fa6ec529
       
       // Step 1: Verify inscription ownership before creating auction
       setIsVerifying(true)
@@ -174,22 +142,21 @@
       
       console.log('✓ All inscriptions verified successfully')
       
+      // For now, we'll use the first inscription for single-item auction
+      // TODO: Handle multiple inscriptions for clearing auctions
+      const primaryInscriptionId = inscriptionIds[0]
+      
       // Step 2: Calculate quantity and duration
       const quantity = inscriptionIds.length
       const duration = Math.floor(
         (new Date(values.endTime).getTime() - new Date(values.startTime).getTime()) / 1000
       )
       
-<<<<<<< HEAD
-      // Step 2: Call API to create auction and get PSBT
+      // Step 3: Call API to create auction and get PSBT
       setPsbtSigningState({ stage: 'api_call' })
+      setIsSubmitting(true)
       
       const response = await fetch('/api/create-auction', {
-=======
-      // Step 3: Make API call to create clearing auction
-      setIsSubmitting(true)
-      const response = await fetch('/api/clearing/create-auction', {
->>>>>>> fa6ec529
         method: 'POST',
         headers: {
           'Content-Type': 'application/json',
@@ -200,11 +167,7 @@
           minPrice: values.endPrice,
           duration: duration,
           decrementInterval: values.decrementIntervalSeconds,
-<<<<<<< HEAD
           sellerAddress: sellerAddress,
-=======
-          sellerAddress: wallet?.paymentAddress || sellerAddress,
->>>>>>> fa6ec529
         }),
       })
 
@@ -228,12 +191,11 @@
         throw new Error(userMessage)
       }
 
-<<<<<<< HEAD
       const { id: auctionId, address: auctionAddress, psbt, inscriptionInfo } = result.data
       
       console.log('Auction created, PSBT generated:', { auctionId, auctionAddress })
       
-      // Step 3: Store PSBT and wait for user to sign
+      // Step 4: Store PSBT and wait for user to sign
       setPsbtSigningState({
         stage: 'signing',
         psbt,
@@ -244,12 +206,16 @@
       
     } catch (error) {
       console.error('Failed to create auction:', error)
+      const errorMessage = error instanceof Error ? error.message : 'Unknown error occurred'
       setPsbtSigningState({
         stage: 'error',
-        error: error instanceof Error ? error.message : 'Unknown error',
+        error: errorMessage,
       })
+    } finally {
+      setIsVerifying(false)
+      setIsSubmitting(false)
     }
-  }, [])
+  }, [wallet])
   
   // Handler for PSBT signing after user clicks "Sign with Wallet"
   const handleSignPsbt = React.useCallback(async () => {
@@ -340,20 +306,6 @@
       }))
     }
   }, [psbtSigningState.psbt, psbtSigningState.auctionId, clearDraft])
-=======
-      console.log('✓ Clearing auction created:', result)
-      clearDraft()
-      setSubmittedPayload({ ...payload, apiResponse: result })
-    } catch (error) {
-      console.error('Failed to create auction:', error)
-      const errorMessage = error instanceof Error ? error.message : 'Unknown error occurred'
-      alert(errorMessage)
-    } finally {
-      setIsVerifying(false)
-      setIsSubmitting(false)
-    }
-  }, [clearDraft, wallet])
->>>>>>> fa6ec529
 
   const handleValuesChange = React.useCallback((v: any) => {
     setFormValues(v)
