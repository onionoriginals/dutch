import React from 'react'
import { Form, FormStep, FormField, FieldLabel, FieldError, useFormWizard, ControlAdapter } from '../form'
import { Input } from '../inputs/Input'
import { NumberInput } from '../inputs/NumberInput'
import { Textarea } from '../inputs/Textarea'
import { DateTimePicker } from '../inputs/DateTimePicker'
import { DutchAuctionSchema, dutchAuctionStepFields } from '../../lib/validation/auction'
import { normalizeDutch } from '../../utils/normalizeAuction'
import { btcToSats, formatSats, btcToUsd, formatCurrency, getBtcUsdRate } from '../../utils/currency'
<<<<<<< HEAD
import { verifyMultipleInscriptions, checkAllValid, type Network } from '../../lib/bitcoin/verifyInscription'
=======
import { useWallet } from '../../lib/stores/wallet.react'
>>>>>>> 82040698

type DraftShape = {
  values: any
}

const DRAFT_KEY = 'auction-create-draft-v1'

function useDraftPersistence(values: any) {
  const [restored, setRestored] = React.useState(null as Partial<DraftShape> | null)

  React.useEffect(() => {
    try {
      const raw = localStorage.getItem(DRAFT_KEY)
      if (raw) {
        const parsed = JSON.parse(raw) as DraftShape
        setRestored(parsed)
      }
    } catch {}
  }, [])

  React.useEffect(() => {
    const data: DraftShape = { values }
    try {
      localStorage.setItem(DRAFT_KEY, JSON.stringify(data))
    } catch {}
  }, [values])

  function clearDraft() {
    try { localStorage.removeItem(DRAFT_KEY) } catch {}
  }

  return { restored, clearDraft }
}

function useNavigationGuard(isDirty: boolean) {
  React.useEffect(() => {
    function handler(e: BeforeUnloadEvent) {
      if (!isDirty) return
      e.preventDefault()
      e.returnValue = ''
    }
    window.addEventListener('beforeunload', handler)
    return () => window.removeEventListener('beforeunload', handler)
  }, [isDirty])
}

export default function CreateAuctionWizard() {
  const type = 'dutch' as const
  const schema = DutchAuctionSchema
  const steps = dutchAuctionStepFields
  const { wallet } = useWallet()

  const [formValues, setFormValues] = React.useState({} as any)
  const { restored, clearDraft } = useDraftPersistence(formValues)

  const [submittedPayload, setSubmittedPayload] = React.useState(null as any | null)
  const [isVerifying, setIsVerifying] = React.useState(false)
  const [isSubmitting, setIsSubmitting] = React.useState(false)
  const [verificationError, setVerificationError] = React.useState<string | null>(null)

  const defaultValues = React.useMemo(() => {
    if (restored?.values) return restored.values as Record<string, unknown>
    return {}
  }, [restored])

  // consider any non-empty form values as dirty
  const isDirty = React.useMemo(() => Object.keys(formValues || {}).length > 0, [formValues])
  useNavigationGuard(isDirty)

  const onSubmit = React.useCallback(async (values: any) => {
    const payload = normalizeDutch(values)
    setVerificationError(null)
    
    try {
      // Check if wallet is connected
      if (!wallet) {
        throw new Error('Please connect your wallet to create an auction')
      }

      // Parse inscription IDs (one per line)
      const inscriptionIds = values.inscriptionIds
        .split('\n')
        .map((id: string) => id.trim())
        .filter((id: string) => id.length > 0)
      
      // Get seller address
      const sellerAddress = values.sellerAddress?.trim() || ''
      
      if (!sellerAddress) {
        throw new Error('Seller address is required')
      }
      
      if (inscriptionIds.length === 0) {
        throw new Error('At least one inscription ID is required')
      }
      
      // Determine network from environment or default to testnet for safety
      const network: Network = ((import.meta as any)?.env?.PUBLIC_BITCOIN_NETWORK as Network) || 'testnet'
      
      // Step 1: Verify inscription ownership before creating auction
      setIsVerifying(true)
      console.log(`Verifying ${inscriptionIds.length} inscription(s) on ${network}...`)
      
      const verificationResults = await verifyMultipleInscriptions(
        inscriptionIds,
        sellerAddress,
        network
      )
      
      const { allValid, errors } = checkAllValid(verificationResults)
      setIsVerifying(false)
      
      if (!allValid) {
        const errorMessages = errors.map((e, i) => `${i + 1}. ${e.error}`).join('\n')
        const errorMsg = `Inscription verification failed:\n${errorMessages}`
        setVerificationError(errorMsg)
        throw new Error(errorMsg)
      }
      
      console.log('✓ All inscriptions verified successfully')
      
      // Step 2: Calculate quantity and duration
      const quantity = inscriptionIds.length
      const duration = Math.floor(
        (new Date(values.endTime).getTime() - new Date(values.startTime).getTime()) / 1000
      )
      
      // Step 3: Make API call to create clearing auction
      setIsSubmitting(true)
      const response = await fetch('/api/clearing/create-auction', {
        method: 'POST',
        headers: {
          'Content-Type': 'application/json',
        },
        body: JSON.stringify({
          inscriptionIds: inscriptionIds,
          quantity: quantity,
          startPrice: values.startPrice,
          minPrice: values.endPrice,
          duration: duration,
          decrementInterval: values.decrementIntervalSeconds,
<<<<<<< HEAD
          sellerAddress: sellerAddress,
=======
          sellerAddress: wallet.paymentAddress,
>>>>>>> 82040698
        }),
      })

      const result = await response.json()
      setIsSubmitting(false)
      
      if (!response.ok || !result.ok) {
        const errorMsg = result.error || 'Failed to create auction'
        const errorCode = result.code || ''
        
        // Provide user-friendly error messages based on error codes
        let userMessage = errorMsg
        if (errorCode === 'OWNERSHIP_MISMATCH') {
          userMessage = `⚠️ Ownership Verification Failed\n\n${errorMsg}\n\nPlease ensure you own the inscription and that the correct seller address is provided.`
        } else if (errorCode === 'ALREADY_SPENT') {
          userMessage = `⚠️ Inscription Already Spent\n\n${errorMsg}\n\nThis inscription cannot be auctioned because it has already been transferred or spent.`
        } else if (errorCode === 'NOT_FOUND' || errorCode === 'OUTPUT_NOT_FOUND') {
          userMessage = `⚠️ Inscription Not Found\n\n${errorMsg}\n\nPlease verify the inscription ID is correct and exists on ${network}.`
        }
        
        throw new Error(userMessage)
      }

      console.log('✓ Clearing auction created:', result)
      clearDraft()
      setSubmittedPayload({ ...payload, apiResponse: result })
    } catch (error) {
      console.error('Failed to create auction:', error)
      const errorMessage = error instanceof Error ? error.message : 'Unknown error occurred'
      alert(errorMessage)
    } finally {
      setIsVerifying(false)
      setIsSubmitting(false)
    }
  }, [clearDraft, wallet])

  const handleValuesChange = React.useCallback((v: any) => {
    setFormValues(v)
  }, [])

  if (submittedPayload) {
    return (
      <div className="rounded-lg bg-green-50 p-8 text-center dark:bg-green-900/20">
        <div className="text-green-600 dark:text-green-400">
          <svg className="mx-auto h-16 w-16 mb-4" fill="none" stroke="currentColor" viewBox="0 0 24 24">
            <path strokeLinecap="round" strokeLinejoin="round" strokeWidth={2} d="M9 12l2 2 4-4m6 2a9 9 0 11-18 0 9 9 0 0118 0z" />
          </svg>
          <h2 className="text-2xl font-bold mb-2">Clearing Auction Created Successfully!</h2>
          <p className="text-lg mb-6">Your Dutch clearing auction "{submittedPayload.title}" has been created.</p>
          
          <div className="bg-white/80 dark:bg-gray-800/80 rounded-lg p-4 text-left mb-6">
            <h3 className="font-semibold mb-2 text-gray-900 dark:text-gray-100">Auction Details:</h3>
            <div className="text-sm space-y-1 text-gray-700 dark:text-gray-300">
              <p><strong>Type:</strong> Dutch Clearing Auction (Uniform Price)</p>
              <p><strong>Title:</strong> {submittedPayload.title}</p>
              {submittedPayload.description && <p><strong>Description:</strong> {submittedPayload.description}</p>}
              <p><strong>Start Time:</strong> {new Date(submittedPayload.timing.startTime).toLocaleString()}</p>
              <p><strong>End Time:</strong> {new Date(submittedPayload.timing.endTime).toLocaleString()}</p>
            </div>
          </div>

          <div className="flex gap-4 justify-center">
            <button 
              onClick={() => setSubmittedPayload(null)}
              className="px-6 py-2 bg-green-600 text-white rounded-lg hover:bg-green-700 font-medium"
            >
              Create Another Auction
            </button>
            <button 
              onClick={() => window.location.href = '/'}
              className="px-6 py-2 bg-gray-300 text-gray-700 rounded-lg hover:bg-gray-400 font-medium dark:bg-gray-600 dark:text-gray-200 dark:hover:bg-gray-500"
            >
              Back to Home
            </button>
          </div>
          
          <details className="mt-6 text-left">
            <summary className="cursor-pointer text-sm underline">View Raw Payload</summary>
            <pre className="mt-2 text-xs bg-gray-100 dark:bg-gray-800 p-3 rounded overflow-auto text-gray-800 dark:text-gray-200" style={{ whiteSpace: 'pre-wrap' }}>
              {JSON.stringify(submittedPayload, null, 2)}
            </pre>
          </details>
        </div>
      </div>
    )
  }

  return (
    <div className="space-y-6">
      <header className="border-b border-gray-200 pb-4 dark:border-gray-700">
        <h2 className="text-2xl font-bold text-gray-900 dark:text-white">Create Clearing Auction</h2>
        <p className="text-gray-600 dark:text-gray-400 mt-1">Set up a uniform-price Dutch auction where multiple items are sold and all winners pay the same clearing price</p>
        <WizardPreviewButton type={type} values={formValues} className="mt-3" />
        
        {/* Wallet Connection Status */}
        {wallet ? (
          <div className="mt-4 rounded-lg bg-green-50 dark:bg-green-900/20 border border-green-200 dark:border-green-800 p-3">
            <div className="flex items-center gap-2 text-sm">
              <div className="h-2 w-2 rounded-full bg-green-500"></div>
              <span className="text-green-800 dark:text-green-200 font-medium">
                Wallet Connected:
              </span>
              <span className="text-green-700 dark:text-green-300 font-mono">
                {wallet.paymentAddress}
              </span>
            </div>
            <p className="text-xs text-green-700 dark:text-green-300 mt-1 ml-4">
              This address will be used as the seller address for your auction
            </p>
          </div>
        ) : (
          <div className="mt-4 rounded-lg bg-yellow-50 dark:bg-yellow-900/20 border border-yellow-200 dark:border-yellow-800 p-3">
            <div className="flex items-start gap-2">
              <svg className="h-5 w-5 text-yellow-600 dark:text-yellow-400 flex-shrink-0 mt-0.5" fill="currentColor" viewBox="0 0 20 20">
                <path fillRule="evenodd" d="M8.257 3.099c.765-1.36 2.722-1.36 3.486 0l5.58 9.92c.75 1.334-.213 2.98-1.742 2.98H4.42c-1.53 0-2.493-1.646-1.743-2.98l5.58-9.92zM11 13a1 1 0 11-2 0 1 1 0 012 0zm-1-8a1 1 0 00-1 1v3a1 1 0 002 0V6a1 1 0 00-1-1z" clipRule="evenodd" />
              </svg>
              <div className="flex-1">
                <p className="text-sm text-yellow-800 dark:text-yellow-200 font-medium">
                  Wallet Not Connected
                </p>
                <p className="text-xs text-yellow-700 dark:text-yellow-300 mt-1">
                  Please connect your Bitcoin wallet using the button in the top right corner to create an auction. Your wallet address will be used as the seller address.
                </p>
              </div>
            </div>
          </div>
        )}
      </header>

      <Form
        schema={schema}
        defaultValues={defaultValues}
        onSubmit={onSubmit}
        className="space-y-6"
      >
        {/* Progress indicator within wizard context */}
        <div className="flex justify-between items-center mb-6">
          <h3 className="text-lg font-medium text-gray-900 dark:text-white">Auction Details</h3>
          <StepProgress total={steps.length + 1} />
        </div>
        <FormAutosave onValuesChange={handleValuesChange} />
        <FormStepRouter />

        {/* Step 1: Details */}
        <FormStep fields={steps[0]!}> 
          <div id="details" className="bg-white dark:bg-gray-800 rounded-lg border border-gray-200 dark:border-gray-700 p-6 space-y-6">
            <div>
              <h4 className="text-lg font-medium text-gray-900 dark:text-white mb-2">Basic Information</h4>
              <p className="text-sm text-gray-600 dark:text-gray-400 mb-4">Enter the basic details for your auction</p>
            </div>
            <FormField name="title">
              <FieldLabel>Title</FieldLabel>
              <Input placeholder="Amazing item" />
              <FieldError />
            </FormField>
            <FormField name="description">
              <FieldLabel>Description</FieldLabel>
              <Textarea placeholder="Optional description (max 500 characters)" rows={4} />
              <FieldError />
            </FormField>
            <StepNav />
          </div>
        </FormStep>

        {/* Step 2: Items */}
        <FormStep fields={steps[1]!}> 
          <div id="items" className="bg-white dark:bg-gray-800 rounded-lg border border-gray-200 dark:border-gray-700 p-6 space-y-6">
            <div>
              <h4 className="text-lg font-medium text-gray-900 dark:text-white mb-2">Auction Items</h4>
              <p className="text-sm text-gray-600 dark:text-gray-400 mb-4">Specify the inscriptions being auctioned and your Bitcoin address</p>
            </div>
            <FormField name="inscriptionIds">
              <FieldLabel>Inscription IDs (one per line)</FieldLabel>
              <Textarea 
                placeholder="e.g.&#10;abc123...def456i0&#10;789abc...123def i1&#10;xyz987...654abci0" 
                rows={6}
              />
              <InscriptionCountHelper />
              <div className="text-xs text-gray-600 dark:text-gray-400 mt-1">
                Enter inscription IDs in the format: &lt;txid&gt;i&lt;vout&gt; (one per line)
              </div>
              <FieldError />
            </FormField>
            <FormField name="sellerAddress">
              <FieldLabel>Your Bitcoin Address (Seller)</FieldLabel>
              <Input placeholder="e.g. bc1q... or tb1q..." />
              <div className="text-xs text-gray-600 dark:text-gray-400 mt-1">
                This address must own all the inscriptions listed above. Ownership will be verified before auction creation.
              </div>
              <FieldError />
            </FormField>
            <div className="bg-blue-50 dark:bg-blue-900/20 border border-blue-200 dark:border-blue-800 rounded-lg p-4">
              <p className="text-sm text-blue-900 dark:text-blue-200">
                💡 <strong>Clearing Auction:</strong> Multiple bidders can place bids. Once enough bids come in to cover all items, the auction clears and everyone pays the same clearing price (the lowest winning bid).
              </p>
            </div>
            <StepNav />
          </div>
        </FormStep>

        {/* Step 3: Pricing */}
        <FormStep fields={steps[2]!}> 
          <div id="pricing" className="bg-white dark:bg-gray-800 rounded-lg border border-gray-200 dark:border-gray-700 p-6 space-y-6">
            <div>
              <h4 className="text-lg font-medium text-gray-900 dark:text-white mb-2">Pricing</h4>
              <p className="text-sm text-gray-600 dark:text-gray-400 mb-4">Set the starting and ending price for your Dutch auction in BTC</p>
            </div>
            <FormField name="startPrice">
              <FieldLabel>Start price (BTC)</FieldLabel>
              <NumberInput min={0} step="0.00000001" inputMode="decimal" />
              <PriceHelper fieldName="startPrice" />
              <FieldError />
            </FormField>
            <FormField name="endPrice">
              <FieldLabel>End price (BTC)</FieldLabel>
              <NumberInput min={0} step="0.00000001" inputMode="decimal" />
              <PriceHelper fieldName="endPrice" />
              <EndPriceValidationHelper />
              <FieldError />
            </FormField>
            <div className="bg-blue-50 dark:bg-blue-900/20 border border-blue-200 dark:border-blue-800 rounded-lg p-4">
              <p className="text-sm text-blue-900 dark:text-blue-200">
                💡 <strong>Dutch Auction:</strong> The price starts high and decreases over time until someone buys or it reaches the end price.
              </p>
            </div>
            <StepNav />
          </div>
        </FormStep>

        {/* Step 4: Price Schedule */}
        <FormStep fields={steps[3]!}> 
          <div id="schedule" className="bg-white dark:bg-gray-800 rounded-lg border border-gray-200 dark:border-gray-700 p-6 space-y-6">
            <div>
              <h4 className="text-lg font-medium text-gray-900 dark:text-white mb-2">Price Schedule</h4>
              <p className="text-sm text-gray-600 dark:text-gray-400 mb-4">Configure how the price decreases over time</p>
            </div>
            <FormField name="decrementAmount">
              <FieldLabel>Decrement amount (BTC)</FieldLabel>
              <NumberInput min={0} step="0.00000001" inputMode="decimal" />
              <PriceHelper fieldName="decrementAmount" />
              <FieldError />
            </FormField>
            <FormField name="decrementIntervalSeconds">
              <FieldLabel>Decrement interval (seconds)</FieldLabel>
              <NumberInput min={1} inputMode="numeric" />
              <FieldError />
            </FormField>
            <div className="bg-blue-50 dark:bg-blue-900/20 border border-blue-200 dark:border-blue-800 rounded-lg p-4">
              <p className="text-sm text-blue-900 dark:text-blue-200">
                💡 The price will drop by the decrement amount every interval until it reaches the end price.
              </p>
            </div>
            <StepNav />
          </div>
        </FormStep>

        {/* Step 5: Timing */}
        <FormStep fields={steps[4]!}> 
          <div id="timing" className="bg-white dark:bg-gray-800 rounded-lg border border-gray-200 dark:border-gray-700 p-6 space-y-6">
            <div>
              <h4 className="text-lg font-medium text-gray-900 dark:text-white mb-2">Auction Timing</h4>
              <p className="text-sm text-gray-600 dark:text-gray-400 mb-4">Set when your auction starts and ends</p>
            </div>
            <QuickTimingControls />
            <FormField name="startTime">
              <FieldLabel>Start time</FieldLabel>
              <DateTimePicker />
              <FieldError />
            </FormField>
            <FormField name="endTime">
              <FieldLabel>End time</FieldLabel>
              <DateTimePicker />
              <FieldError />
            </FormField>
            <StepNav />
          </div>
        </FormStep>

        {/* Review */}
        <FormStep fields={[]}> 
          <ReviewBlock type={type} />
          {verificationError && (
            <div className="bg-red-50 dark:bg-red-900/20 border border-red-200 dark:border-red-800 rounded-lg p-4 mt-4">
              <p className="text-sm text-red-900 dark:text-red-200 whitespace-pre-line">{verificationError}</p>
            </div>
          )}
          {(isVerifying || isSubmitting) && (
            <div className="bg-blue-50 dark:bg-blue-900/20 border border-blue-200 dark:border-blue-800 rounded-lg p-4 mt-4">
              <div className="flex items-center gap-3">
                <svg className="animate-spin h-5 w-5 text-blue-600 dark:text-blue-400" xmlns="http://www.w3.org/2000/svg" fill="none" viewBox="0 0 24 24">
                  <circle className="opacity-25" cx="12" cy="12" r="10" stroke="currentColor" strokeWidth="4"></circle>
                  <path className="opacity-75" fill="currentColor" d="M4 12a8 8 0 018-8V0C5.373 0 0 5.373 0 12h4zm2 5.291A7.962 7.962 0 014 12H0c0 3.042 1.135 5.824 3 7.938l3-2.647z"></path>
                </svg>
                <p className="text-sm text-blue-900 dark:text-blue-200">
                  {isVerifying ? 'Verifying inscription ownership...' : 'Creating auction...'}
                </p>
              </div>
            </div>
          )}
          <StepNav submitLabel={isVerifying || isSubmitting ? 'Processing...' : 'Create auction'} disabled={isVerifying || isSubmitting} />
        </FormStep>
      </Form>
    </div>
  )
}
function WizardPreviewButton({ type, values, className }: { type: 'dutch'; values: any; className?: string }) {
  const href = React.useMemo(() => {
    if (!type) return '#'
    try {
      const json = JSON.stringify(values || {})
      const b64 = btoa(json).replace(/\+/g, '-').replace(/\//g, '_').replace(/=+$/g, '')
      return `/auctions/preview?type=${type}&state=${b64}`
    } catch {
      return '#'
    }
  }, [type, values])
  return (
    <a href={href} className={`inline-flex items-center gap-2 text-sm text-blue-600 underline underline-offset-4 hover:opacity-80 dark:text-blue-400 ${className || ''}`}>
      Preview summary →
    </a>
  )
}


function StepNav({ submitLabel = 'Next', disabled = false }: { submitLabel?: string; disabled?: boolean }) {
  const { back, next, isFirst, isLast, form } = useFormWizard()
  const startPrice = form.watch('startPrice')
  const endPrice = form.watch('endPrice')
  
  // Disable next button if on pricing step and prices are invalid
  const isPricingInvalid = startPrice && endPrice && typeof startPrice === 'number' && typeof endPrice === 'number' && endPrice >= startPrice
  const isDisabled = disabled || isPricingInvalid
  
  return (
    <div className="flex justify-between items-center pt-6 mt-6 border-t border-gray-200 dark:border-gray-700">
      <button 
        type="button" 
        onClick={back} 
        disabled={isFirst || disabled} 
        aria-label="Previous step"
        className={`px-4 py-2 text-sm font-medium rounded-lg transition-colors ${
          isFirst || disabled
            ? 'text-gray-400 cursor-not-allowed dark:text-gray-600' 
            : 'text-gray-700 bg-white border border-gray-300 hover:bg-gray-50 dark:bg-gray-800 dark:text-gray-300 dark:border-gray-600 dark:hover:bg-gray-700'
        }`}
      >
        ← Back
      </button>
      <button 
        type={isLast ? 'submit' : 'button'} 
        onClick={isLast ? undefined : next}
        disabled={isDisabled}
        aria-label={isLast ? 'Submit form' : 'Next step'}
        className={`px-6 py-2 text-sm font-medium rounded-lg focus:outline-none focus:ring-2 focus:ring-blue-500 focus:ring-offset-2 transition-colors ${
          isDisabled
            ? 'bg-gray-400 text-gray-200 cursor-not-allowed dark:bg-gray-600 dark:text-gray-400'
            : 'bg-blue-600 text-white hover:bg-blue-700'
        }`}
      >
        {isLast ? submitLabel : 'Next →'}
      </button>
    </div>
  )
}

function StepProgress({ total }: { total: number }) {
  const { stepIndex } = useFormWizard()
  const current = stepIndex + 1
  return (
    <div aria-label="Progress" className="flex items-center gap-3">
      <div className="w-40 h-2 bg-gray-200 rounded-full dark:bg-gray-700">
        <div 
          className="h-full bg-blue-600 rounded-full transition-all duration-300" 
          style={{ width: `${(current / total) * 100}%` }}
        />
      </div>
      <span className="text-sm text-gray-600 dark:text-gray-400 min-w-0">
        Step {current} of {total}
      </span>
    </div>
  )
}

function ReviewBlock({ type }: { type: 'dutch' }) {
  const { form } = useFormWizard()
  const values = form.watch()
  const summary = normalizeDutch(values as any)
  const [btcRate, setBtcRate] = React.useState(95000)
  
  React.useEffect(() => {
    getBtcUsdRate().then(rate => setBtcRate(rate))
  }, [])
  return (
    <section aria-label="Review" className="space-y-6">
      <div>
        <h3 className="text-lg font-semibold text-gray-900 dark:text-white mb-4">Review Your Auction</h3>
        <p className="text-gray-600 dark:text-gray-400 mb-6">Please review all details before creating your auction.</p>
      </div>
      
      <div className="grid gap-6 md:grid-cols-2">
        <div className="bg-gray-50 dark:bg-gray-800 rounded-lg p-4">
          <h4 className="font-medium text-gray-900 dark:text-white mb-3">Basic Information</h4>
          <div className="space-y-2 text-sm">
            <div className="flex justify-between">
              <span className="text-gray-600 dark:text-gray-400">Type:</span>
              <span className="font-medium">Dutch Clearing Auction</span>
            </div>
            <div className="flex justify-between">
              <span className="text-gray-600 dark:text-gray-400">Title:</span>
              <span className="font-medium">{values.title || 'Not set'}</span>
            </div>
            {values.description && (
              <div className="flex justify-between">
                <span className="text-gray-600 dark:text-gray-400">Description:</span>
                <span className="font-medium">{values.description}</span>
              </div>
            )}
          </div>
        </div>

        <div className="bg-gray-50 dark:bg-gray-800 rounded-lg p-4">
          <h4 className="font-medium text-gray-900 dark:text-white mb-3">Items & Seller</h4>
          <div className="space-y-2 text-sm">
            {values.inscriptionIds && (
              <>
                <div className="flex justify-between">
                  <span className="text-gray-600 dark:text-gray-400">Quantity:</span>
                  <span className="font-medium">
                    {values.inscriptionIds.split('\n').filter((id: string) => id.trim().length > 0).length} items
                  </span>
                </div>
                <div className="space-y-1">
                  <span className="text-gray-600 dark:text-gray-400">Inscription IDs:</span>
                  <div className="text-xs font-mono bg-gray-100 dark:bg-gray-900 p-2 rounded max-h-32 overflow-y-auto">
                    {values.inscriptionIds.split('\n').map((id: string, i: number) => {
                      const trimmed = id.trim()
                      return trimmed ? <div key={i}>{trimmed}</div> : null
                    })}
                  </div>
                </div>
              </>
            )}
            {values.sellerAddress && (
              <div className="space-y-1 pt-2">
                <span className="text-gray-600 dark:text-gray-400">Seller Address:</span>
                <div className="text-xs font-mono bg-gray-100 dark:bg-gray-900 p-2 rounded break-all">
                  {values.sellerAddress}
                </div>
              </div>
            )}
          </div>
        </div>

        <div className="bg-gray-50 dark:bg-gray-800 rounded-lg p-4">
          <h4 className="font-medium text-gray-900 dark:text-white mb-3">Timing</h4>
          <div className="space-y-2 text-sm">
            <div className="flex justify-between">
              <span className="text-gray-600 dark:text-gray-400">Start:</span>
              <span className="font-medium">{values.startTime ? new Date(values.startTime).toLocaleString() : 'Not set'}</span>
            </div>
            <div className="flex justify-between">
              <span className="text-gray-600 dark:text-gray-400">End:</span>
              <span className="font-medium">{values.endTime ? new Date(values.endTime).toLocaleString() : 'Not set'}</span>
            </div>
          </div>
        </div>

        <div className="bg-gray-50 dark:bg-gray-800 rounded-lg p-4 md:col-span-2">
          <h4 className="font-medium text-gray-900 dark:text-white mb-3">Pricing Configuration</h4>
          <div className="grid gap-4 md:grid-cols-2 text-sm">
            <div className="space-y-1">
              <div className="flex justify-between">
                <span className="text-gray-600 dark:text-gray-400">Start Price:</span>
                <span className="font-medium">{values.startPrice || 0} BTC</span>
              </div>
              {values.startPrice > 0 && (
                <div className="text-xs text-gray-500 dark:text-gray-500 text-right">
                  {formatSats(btcToSats(values.startPrice))} sats ≈ {formatCurrency(btcToUsd(values.startPrice, btcRate), 'USD')}
                </div>
              )}
            </div>
            <div className="space-y-1">
              <div className="flex justify-between">
                <span className="text-gray-600 dark:text-gray-400">End Price:</span>
                <span className="font-medium">{values.endPrice || 0} BTC</span>
              </div>
              {values.endPrice > 0 && (
                <div className="text-xs text-gray-500 dark:text-gray-500 text-right">
                  {formatSats(btcToSats(values.endPrice))} sats ≈ {formatCurrency(btcToUsd(values.endPrice, btcRate), 'USD')}
                </div>
              )}
            </div>
            <div className="space-y-1">
              <div className="flex justify-between">
                <span className="text-gray-600 dark:text-gray-400">Decrement Amount:</span>
                <span className="font-medium">{values.decrementAmount || 0} BTC</span>
              </div>
              {values.decrementAmount > 0 && (
                <div className="text-xs text-gray-500 dark:text-gray-500 text-right">
                  {formatSats(btcToSats(values.decrementAmount))} sats ≈ {formatCurrency(btcToUsd(values.decrementAmount, btcRate), 'USD')}
                </div>
              )}
            </div>
            <div className="flex justify-between">
              <span className="text-gray-600 dark:text-gray-400">Decrement Interval:</span>
              <span className="font-medium">{values.decrementIntervalSeconds || 0}s</span>
            </div>
          </div>
        </div>
      </div>
      
      <details className="mt-6">
        <summary className="cursor-pointer text-sm text-gray-600 dark:text-gray-400 underline">View Technical Payload</summary>
        <pre className="mt-2 text-xs bg-gray-100 dark:bg-gray-900 p-3 rounded overflow-auto text-gray-800 dark:text-gray-200 border" style={{ whiteSpace: 'pre-wrap' }}>
          {JSON.stringify(summary, null, 2)}
        </pre>
      </details>
    </section>
  )
}

function FormAutosave({ onValuesChange }: { onValuesChange: (v: any) => void }) {
  const { form } = useFormWizard()
  React.useEffect(() => {
    const sub = form.watch((v: any) => onValuesChange(v))
    return () => sub.unsubscribe()
  }, [form, onValuesChange])
  return null
}

function FormStepRouter() {
  const { goTo, stepsCount } = useFormWizard()
  React.useEffect(() => {
    try {
      const params = new URLSearchParams(window.location.search)
      const step = Number(params.get('step'))
      if (Number.isFinite(step)) {
        goTo(Math.min(Math.max(step, 0), stepsCount - 1))
      }
    } catch {}
  }, [goTo, stepsCount])
  return null
}

function PriceHelper({ fieldName }: { fieldName: string }) {
  const { form } = useFormWizard()
  const value = form.watch(fieldName)
  const [btcRate, setBtcRate] = React.useState(95000)
  
  React.useEffect(() => {
    getBtcUsdRate().then(rate => setBtcRate(rate))
  }, [])
  
  if (!value || typeof value !== 'number' || value <= 0) {
    return null
  }
  
  const sats = btcToSats(value)
  const usd = btcToUsd(value, btcRate)
  
  return (
    <div className="text-xs text-gray-600 dark:text-gray-400 mt-1 space-y-0.5">
      <div>≈ {formatSats(sats)} sats</div>
      <div>≈ {formatCurrency(usd, 'USD')} <span className="text-gray-500 dark:text-gray-500">(@${formatSats(btcRate)}/BTC)</span></div>
    </div>
  )
}

function EndPriceValidationHelper() {
  const { form } = useFormWizard()
  const startPrice = form.watch('startPrice')
  const endPrice = form.watch('endPrice')
  
  // Show warning if both prices are set and end price is not less than start price
  if (startPrice && endPrice && typeof startPrice === 'number' && typeof endPrice === 'number') {
    if (endPrice >= startPrice) {
      return (
        <div className="text-xs text-red-600 dark:text-red-400 mt-1">
          ⚠️ End price must be less than start price ({startPrice} BTC) for Dutch auctions
        </div>
      )
    }
  }
  
  return null
}

function InscriptionCountHelper() {
  const { form } = useFormWizard()
  const inscriptionIds = form.watch('inscriptionIds') || ''
  
  const count = inscriptionIds
    .split('\n')
    .map((id: string) => id.trim())
    .filter((id: string) => id.length > 0)
    .length
  
  if (count === 0) return null
  
  return (
    <div className="text-sm font-medium text-blue-600 dark:text-blue-400 mt-2">
      📦 {count} item{count !== 1 ? 's' : ''} will be auctioned
    </div>
  )
}


function QuickTimingControls() {
  const { form } = useFormWizard()
  const startTime: string | undefined = form.watch('startTime')
  const endTime: string | undefined = form.watch('endTime')

  const nowMs = Date.now()
  const oneDayMs = 24 * 60 * 60 * 1000
  const presets = [
    { key: '1h', label: '1 hour', ms: 1 * 60 * 60 * 1000 },
    { key: '4h', label: '4 hours', ms: 4 * 60 * 60 * 1000 },
    { key: '12h', label: '12 hours', ms: 12 * 60 * 60 * 1000 },
    { key: '1d', label: '1 day', ms: oneDayMs },
    { key: '3d', label: '3 days', ms: 3 * oneDayMs },
    { key: '7d', label: '7 days', ms: 7 * oneDayMs },
  ] as const

  function getInitialDays(): number {
    if (!startTime) return 0
    const diff = new Date(startTime).getTime() - nowMs
    return Math.max(0, Math.round(diff / oneDayMs))
  }

  function getInitialPreset(): string {
    if (!startTime || !endTime) return '1d'
    const dur = new Date(endTime).getTime() - new Date(startTime).getTime()
    const match = presets.find((p) => Math.abs(p.ms - dur) < 60 * 1000)
    return match?.key || '1d'
  }

  const [daysFromNow, setDaysFromNow] = React.useState<number>(getInitialDays())
  const [presetKey, setPresetKey] = React.useState<string>(getInitialPreset())

  React.useEffect(() => {
    // If form fields change externally, keep local UI roughly in sync
    setDaysFromNow(getInitialDays())
    setPresetKey(getInitialPreset())
    // eslint-disable-next-line react-hooks/exhaustive-deps
  }, [startTime, endTime])

  function computeStartDate(days: number): Date {
    const start = new Date(nowMs + days * oneDayMs)
    // Snap to the next hour for neatness
    start.setMinutes(0, 0, 0)
    return start
  }

  function getPresetMs(key: string): number {
    return presets.find((p) => p.key === key)?.ms || oneDayMs
  }

  function applyChanges(nextDays: number, nextPresetKey: string) {
    const start = computeStartDate(nextDays)
    const end = new Date(start.getTime() + getPresetMs(nextPresetKey))
    form.setValue('startTime', start.toISOString(), { shouldDirty: true, shouldValidate: true })
    form.setValue('endTime', end.toISOString(), { shouldDirty: true, shouldValidate: true })
  }

  return (
    <div className="mb-4 rounded-lg border bg-white p-4 shadow-sm dark:border-gray-700 dark:bg-gray-800">
      <div className="mb-3 text-sm font-medium text-gray-900 dark:text-gray-100">Quick timing</div>
      <div className="grid grid-cols-1 gap-3 sm:grid-cols-3">
        <label className="flex flex-col gap-1">
          <span className="text-sm text-muted-foreground">Start in (days)</span>
          <input
            className="input"
            type="number"
            min={0}
            max={365}
            value={daysFromNow}
            onChange={(e) => {
              const val = Math.max(0, Math.min(365, Number(e.target.value || 0)))
              setDaysFromNow(val)
              applyChanges(val, presetKey)
            }}
          />
        </label>

        <label className="flex flex-col gap-1">
          <span className="text-sm text-muted-foreground">Duration</span>
          <select
            className="input"
            value={presetKey}
            onChange={(e) => {
              const key = e.target.value
              setPresetKey(key)
              applyChanges(daysFromNow, key)
            }}
          >
            {presets.map((p) => (
              <option key={p.key} value={p.key}>{p.label}</option>
            ))}
          </select>
        </label>

        <div className="flex items-end">
          <button
            type="button"
            className="btn btn-primary px-4"
            onClick={() => applyChanges(daysFromNow, presetKey)}
          >
            Apply
          </button>
        </div>
      </div>
      <div className="mt-2 text-xs text-muted-foreground">You can still fine-tune exact times below.</div>
    </div>
  )
}
<|MERGE_RESOLUTION|>--- conflicted
+++ resolved
@@ -7,11 +7,8 @@
 import { DutchAuctionSchema, dutchAuctionStepFields } from '../../lib/validation/auction'
 import { normalizeDutch } from '../../utils/normalizeAuction'
 import { btcToSats, formatSats, btcToUsd, formatCurrency, getBtcUsdRate } from '../../utils/currency'
-<<<<<<< HEAD
 import { verifyMultipleInscriptions, checkAllValid, type Network } from '../../lib/bitcoin/verifyInscription'
-=======
 import { useWallet } from '../../lib/stores/wallet.react'
->>>>>>> 82040698
 
 type DraftShape = {
   values: any
@@ -97,11 +94,11 @@
         .map((id: string) => id.trim())
         .filter((id: string) => id.length > 0)
       
-      // Get seller address
-      const sellerAddress = values.sellerAddress?.trim() || ''
+      // Get seller address (prefer wallet address, fallback to manual input)
+      const sellerAddress = wallet?.paymentAddress || values.sellerAddress?.trim() || ''
       
       if (!sellerAddress) {
-        throw new Error('Seller address is required')
+        throw new Error('Seller address is required. Please connect your wallet or enter an address manually.')
       }
       
       if (inscriptionIds.length === 0) {
@@ -153,11 +150,7 @@
           minPrice: values.endPrice,
           duration: duration,
           decrementInterval: values.decrementIntervalSeconds,
-<<<<<<< HEAD
-          sellerAddress: sellerAddress,
-=======
-          sellerAddress: wallet.paymentAddress,
->>>>>>> 82040698
+          sellerAddress: wallet?.paymentAddress || sellerAddress,
         }),
       })
 
