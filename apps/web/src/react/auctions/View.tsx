import React from 'react'
import AuctionCard from '../../components/auction/AuctionCard'
<<<<<<< HEAD
import LivePriceDisplay from '../../components/auction/LivePriceDisplay'
=======
import BiddingInterface from '../../components/auction/BiddingInterface'
>>>>>>> c3bc7a7a
import { fetchAuction } from '../../lib/auctions/apiAdapter'
import type { ScheduleInput } from '@originals/dutch/browser'

type ClearingAuction = {
  id: string
  inscription_id: string
  inscription_ids: string[]
  quantity: number
  itemsRemaining: number
  status: 'active' | 'sold' | 'expired'
  start_price: number
  min_price: number
  duration: number
  decrement_interval: number
  created_at: number
  updated_at: number
  auction_type: 'clearing'
}

export default function AuctionView() {
  const [id, setId] = React.useState<string>('')
  const [loading, setLoading] = React.useState<boolean>(true)
  const [error, setError] = React.useState<string | null>(null)
  const [data, setData] = React.useState<Awaited<ReturnType<typeof fetchAuction>> | null>(null)
  const [clearingData, setClearingData] = React.useState<ClearingAuction | null>(null)
  const [userAddress, setUserAddress] = React.useState<string>('')

  // Mock wallet connection - in production, integrate with actual Bitcoin wallet
  React.useEffect(() => {
    // For demo purposes, set a mock address
    // TODO: Replace with actual wallet integration
    setUserAddress('tb1qmockuseraddress0000000000000000000')
  }, [])

  React.useEffect(() => {
    try {
      const sp = new URLSearchParams(window.location.search)
      const qid = sp.get('id') || ''
      setId(qid)
      if (!qid) {
        setLoading(false)
        return
      }
      setLoading(true)
      setError(null)
      
      // Fetch basic auction data
      fetchAuction(qid)
        .then((res) => {
          setData(res)
          // If it's a clearing auction, fetch additional clearing data
          return fetch(`/api/clearing/status/${qid}`)
        })
        .then(async (res) => {
          if (res.ok) {
            const json = await res.json()
            if (json.ok && json.data?.auction) {
              setClearingData(json.data.auction)
            }
          }
        })
        .catch((e) => setError(String(e?.message || e)))
        .finally(() => setLoading(false))
    } catch (e: any) {
      setError(String(e?.message || e))
      setLoading(false)
    }
  }, [])

  if (!id) {
    return (
      <section className="rounded-lg border bg-white p-6 text-center shadow-sm dark:border-gray-800 dark:bg-gray-800">
        <h1 className="text-xl font-semibold">Auction not found</h1>
        <p className="mt-2 text-sm text-muted-foreground">
          Provide an id via the <code>?id=</code> query parameter.
        </p>
        <p className="mt-4">
          <a href="/auctions" className="button">Back to auctions</a>
        </p>
      </section>
    )
  }

  if (loading) {
    return (
      <section className="rounded-lg border bg-white p-6 text-center shadow-sm dark:border-gray-800 dark:bg-gray-800">
        <div className="skeleton mx-auto h-6 w-40" />
        <div className="mx-auto mt-3 h-4 w-64" />
      </section>
    )
  }

  if (error || !data) {
    return (
      <section className="rounded-lg border bg-white p-6 text-center shadow-sm dark:border-gray-800 dark:bg-gray-800">
        <h1 className="text-xl font-semibold">Auction not found</h1>
        <p className="mt-2 text-sm text-muted-foreground">We couldn't find an auction with id "{id}".</p>
        <p className="mt-4">
          <a href="/auctions" className="button">Back to auctions</a>
        </p>
      </section>
    )
  }

<<<<<<< HEAD
  // Extract schedule parameters for Dutch auctions
  const scheduleInput = React.useMemo((): ScheduleInput | null => {
    if (data.auction.type !== 'dutch' || !data.rawAuction) return null
    
    const raw = data.rawAuction
    const startPrice = raw.start_price ?? raw.current_price ?? 0
    const floorPrice = raw.min_price ?? 0
    const durationSeconds = raw.duration ?? 3600
    const intervalSeconds = raw.decrement_interval ?? 60

    // Validate we have the minimum required data
    if (startPrice <= 0 || startPrice <= floorPrice) return null

    return {
      startPrice,
      floorPrice,
      durationSeconds,
      intervalSeconds,
      decayType: 'linear', // Default to linear for now
    }
  }, [data])

  return (
    <section className="rounded-lg border bg-white p-4 shadow-sm dark:border-gray-800 dark:bg-gray-800">
      <AuctionCard
        id={data.auction.id}
        title={data.auction.title}
        type={data.auction.type}
        status={data.auction.status}
        startTime={data.auction.startTime}
        endTime={data.auction.endTime}
        currency={data.auction.currency}
        currentPrice={data.auction.currentPrice}
      />
      
      {/* Live Price Display for Dutch Auctions */}
      {scheduleInput && data.auction.type === 'dutch' && (
        <div className="mt-6 rounded-lg border border-gray-200 bg-gray-50 p-4 dark:border-gray-700 dark:bg-gray-900">
          <h3 className="mb-3 text-lg font-semibold">Live Price Tracker</h3>
          <LivePriceDisplay
            scheduleInput={scheduleInput}
            startTime={data.auction.startTime}
            endTime={data.auction.endTime}
            status={data.auction.status}
            currency={data.auction.currency}
            showSparkline={true}
            showCountdown={true}
            compact={false}
          />
        </div>
      )}
    </section>
=======
  const isClearingAuction = clearingData?.auction_type === 'clearing'
  const isActive = data.auction.status === 'live'

  return (
    <div className="space-y-6">
      <section className="rounded-lg border bg-white p-4 shadow-sm dark:border-gray-800 dark:bg-gray-800">
        <AuctionCard
          id={data.auction.id}
          title={data.auction.title}
          type={data.auction.type}
          status={data.auction.status}
          startTime={data.auction.startTime}
          endTime={data.auction.endTime}
          currency={data.auction.currency}
          currentPrice={data.auction.currentPrice}
        />
      </section>

      {/* Bidding Interface - only show for active clearing auctions */}
      {isClearingAuction && isActive && clearingData && (
        <section>
          <BiddingInterface
            auctionId={id}
            currentPrice={clearingData.start_price}
            itemsRemaining={clearingData.itemsRemaining}
            currency="BTC"
            userAddress={userAddress}
            onBidPlaced={(bidId) => {
              console.log('Bid placed:', bidId)
              // Optionally refresh auction data
            }}
          />
        </section>
      )}

      {/* Additional auction details */}
      {isClearingAuction && clearingData && (
        <section className="rounded-lg border bg-white p-6 shadow-sm dark:border-gray-800 dark:bg-gray-800">
          <h3 className="text-lg font-semibold text-gray-900 dark:text-white mb-4">
            Auction Details
          </h3>
          <div className="grid grid-cols-2 gap-4 text-sm">
            <div>
              <span className="text-gray-600 dark:text-gray-400">Total Quantity:</span>
              <div className="font-medium text-gray-900 dark:text-white">{clearingData.quantity} items</div>
            </div>
            <div>
              <span className="text-gray-600 dark:text-gray-400">Items Remaining:</span>
              <div className="font-medium text-gray-900 dark:text-white">{clearingData.itemsRemaining} items</div>
            </div>
            <div>
              <span className="text-gray-600 dark:text-gray-400">Start Price:</span>
              <div className="font-medium text-gray-900 dark:text-white">{clearingData.start_price.toFixed(8)} BTC</div>
            </div>
            <div>
              <span className="text-gray-600 dark:text-gray-400">Min Price:</span>
              <div className="font-medium text-gray-900 dark:text-white">{clearingData.min_price.toFixed(8)} BTC</div>
            </div>
            <div className="col-span-2">
              <span className="text-gray-600 dark:text-gray-400">Inscription IDs:</span>
              <div className="mt-1 font-mono text-xs bg-gray-50 dark:bg-gray-900 p-2 rounded max-h-32 overflow-y-auto">
                {clearingData.inscription_ids.map((id, i) => (
                  <div key={i} className="text-gray-900 dark:text-white">{id}</div>
                ))}
              </div>
            </div>
          </div>
        </section>
      )}
    </div>
>>>>>>> c3bc7a7a
  )
}

<|MERGE_RESOLUTION|>--- conflicted
+++ resolved
@@ -1,10 +1,7 @@
 import React from 'react'
 import AuctionCard from '../../components/auction/AuctionCard'
-<<<<<<< HEAD
 import LivePriceDisplay from '../../components/auction/LivePriceDisplay'
-=======
 import BiddingInterface from '../../components/auction/BiddingInterface'
->>>>>>> c3bc7a7a
 import { fetchAuction } from '../../lib/auctions/apiAdapter'
 import type { ScheduleInput } from '@originals/dutch/browser'
 
@@ -109,7 +106,6 @@
     )
   }
 
-<<<<<<< HEAD
   // Extract schedule parameters for Dutch auctions
   const scheduleInput = React.useMemo((): ScheduleInput | null => {
     if (data.auction.type !== 'dutch' || !data.rawAuction) return null
@@ -162,7 +158,7 @@
         </div>
       )}
     </section>
-=======
+
   const isClearingAuction = clearingData?.auction_type === 'clearing'
   const isActive = data.auction.status === 'live'
 
@@ -233,7 +229,6 @@
         </section>
       )}
     </div>
->>>>>>> c3bc7a7a
   )
 }
 
